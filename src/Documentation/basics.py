--- conflicted
+++ resolved
@@ -171,8 +171,8 @@
 
     print("pareto", log_likelihood(spn, np.array([1.5]).reshape(-1, 1)))
 
-<<<<<<< HEAD
-def learn():
+
+def learn_from_data():
     import numpy as np
     from spn.algorithms.LearningWrappers import learn_piecewise_from_data
     spn, data_dictionary = learn_piecewise_from_data('src/DeepNotebooks/example_data/iris')
@@ -203,10 +203,6 @@
     print(spn_to_str_equation(spn_classification))
 
 
-if __name__ == '__main__':
-    print('create_SPN')
-=======
-
 def learn_MSPN():
     import numpy as np
 
@@ -256,10 +252,9 @@
 
 
 if __name__ == '__main__':
+    print('create_SPN')
     learn_PSPN()
-    0/0
     learn_MSPN()
->>>>>>> 1c238aa1
     create_SPN()
     print('to_string')
     to_str()
@@ -277,16 +272,7 @@
     sample()
     print('classification')
     classification()
-<<<<<<< HEAD
     print('extend')
     extend()
     print('learn from data')
-    learn()
-
-
-
-
-
-=======
-    extend()
->>>>>>> 1c238aa1
+    learn_from_data()