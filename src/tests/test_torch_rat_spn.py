<<<<<<< HEAD
import unittest

import random
from spn.python.structure.nodes.node import get_nodes_by_type, SumNode, LeafNode, SPN
from spn.python.inference.rat import log_likelihood
import torch
import numpy as np
from spn.python.structure.rat.region_graph import random_region_graph
from spn.python.structure.rat import RatSpn
from spn.torch.structure.rat import TorchRatSpn, toNodes, toTorch, _RegionLayer
from spn.torch.inference import log_likelihood


class TestTorchRatSpn(unittest.TestCase):
    def test_torch_rat_spn_to_nodes(self):

        # create region graph
        rg = random_region_graph(X=set(range(1024)), depth=5, replicas=2, num_splits=4)

        # create torch rat spn from region graph
        torch_rat = TorchRatSpn(rg, num_nodes_root=4, num_nodes_region=2, num_nodes_leaf=3)

        # randomly change parameters from inital values
        for region in torch_rat.region_graph.regions:

            region_layer: _RegionLayer = torch_rat.rg_layers[region]

            if isinstance(region_layer, _RegionLayer):
                region_layer.weight.data = torch.rand_like(region_layer.weight.data)
            else:
                for leaf_node in region_layer.leaf_nodes:
                    # TODO: only works for Gaussians (provide method to randomize parameters ?)
                    leaf_node.set_params(random.random(), random.random())

        # convert torch rat spn to node rat spn
        rat = toNodes(torch_rat)

        # create dummy input data (batch size x random variables)
        dummy_data = np.random.randn(3, 1024)

        # compute outputs for node rat spn
        nodes_output = log_likelihood(SPN(), rat.root_node, dummy_data)

        # compute outputs for torch rat spn
        torch_output = log_likelihood(torch_rat, torch.tensor(dummy_data))

        # compare outputs
        self.assertTrue(
            np.allclose(nodes_output, torch_output.detach().cpu().numpy(), equal_nan=True)
        )

    def test_nodes_rat_spn_to_torch(self):

        # create region graph
        rg = random_region_graph(X=set(range(1024)), depth=5, replicas=2, num_splits=4)

        # create nodes rat spn from region graph
        rat = RatSpn(rg, num_nodes_root=4, num_nodes_region=2, num_nodes_leaf=3)

        sum_nodes = get_nodes_by_type(rat.root_node, SumNode)
        leaf_nodes = get_nodes_by_type(rat.root_node, LeafNode)

        # randomly change parameters from inital values
        for node in sum_nodes:
            node.weights = np.random.rand(len(node.weights))

        for node in leaf_nodes:
            node.set_params(random.random(), random.random())

        # convert node rat spn to torch rat spn
        torch_rat = toTorch(rat)

        # create dummy input data (batch size x random variables)
        dummy_data = np.random.randn(3, 1024)

        # compute outputs for node rat spn
        nodes_output = log_likelihood(rat, dummy_data)

        # compute outputs for torch rat spn
        torch_output = log_likelihood(torch_rat, torch.tensor(dummy_data, dtype=torch.float32))

        # compare outputs
        self.assertTrue(
            np.allclose(nodes_output, torch_output.detach().cpu().numpy(), equal_nan=True)
        )

    def test_torch_rat_spn_to_nodes_to_torch(self):

        # create region graph
        rg = random_region_graph(X=set(range(1024)), depth=5, replicas=2, num_splits=4)

        # create torch rat spn from region graph
        torch_rat = TorchRatSpn(rg, num_nodes_root=4, num_nodes_region=2, num_nodes_leaf=3)

        # randomly change parameters from inital values
        for region in torch_rat.region_graph.regions:

            region_layer: _RegionLayer = torch_rat.rg_layers[region]

            if isinstance(region_layer, _RegionLayer):
                region_layer.weight.data = torch.rand_like(region_layer.weight.data)
            else:
                for leaf_node in region_layer.leaf_nodes:
                    # TODO: only works for Gaussians (provide method to randomize parameters ?)
                    leaf_node.set_params(random.random(), random.random())

        # convert torch rat spn to nodes and back to torch
        torch_rat_2 = toTorch(toNodes(torch_rat))

        # compare parameters
        for p1, p2 in zip(torch_rat.parameters(), torch_rat_2.parameters()):
            self.assertTrue(torch.allclose(p1.data, p2.data))

        # create dummy input data (batch size x random variables)
        dummy_data = np.random.randn(3, 1024)

        # compute outputs for node rat spn
        torch_output = log_likelihood(torch_rat, torch.tensor(dummy_data))

        # compute outputs for torch rat spn
        torch_output_2 = log_likelihood(torch_rat_2, torch.tensor(dummy_data))

        # compare outputs
        self.assertTrue(torch.allclose(torch_output, torch_output_2))


if __name__ == "__main__":
    unittest.main()
=======
import unittest

import random
from spn.python.structure.nodes.node import get_nodes_by_type, SumNode, LeafNode
from spn.python.inference.rat import log_likelihood, likelihood
import torch
import numpy as np
from spn.python.structure.rat.region_graph import random_region_graph, _print_region_graph
from spn.python.structure.rat import RatSpn, construct_spn
from spn.torch.structure.rat import TorchRatSpn, toNodes, toTorch, _RegionLayer, _LeafLayer
from spn.torch.inference import log_likelihood, likelihood


class TestTorchRatSpn(unittest.TestCase):
    @classmethod
    def setup_class(cls):
        torch.set_default_dtype(torch.float64)

    @classmethod
    def teardown_class(cls):
        torch.set_default_dtype(torch.float32)

    def test_torch_rat_spn_to_nodes(self):

        # create region graph
        rg = random_region_graph(X=set(range(1024)), depth=5, replicas=2, num_splits=4)

        # create torch rat spn from region graph
        torch_rat = TorchRatSpn(rg, num_nodes_root=4, num_nodes_region=2, num_nodes_leaf=3)

        # randomly change parameters from inital values
        for region in torch_rat.region_graph.regions:

            region_layer: _RegionLayer = torch_rat.rg_layers[region]

            if isinstance(region_layer, _RegionLayer):
                region_layer.weight.data = torch.rand_like(region_layer.weight.data)
            else:
                for leaf_node in region_layer.leaf_nodes:
                    # TODO: only works for Gaussians (provide method to randomize parameters ?)
                    leaf_node.set_params(random.random(), random.random())

        # convert torch rat spn to node rat spn
        rat = toNodes(torch_rat)

        # create dummy input data (batch size x random variables)
        dummy_data = np.random.randn(3, 1024)

        # compute outputs for node rat spn
        nodes_output = log_likelihood(rat, dummy_data)

        # compute outputs for torch rat spn
        torch_output = log_likelihood(torch_rat, torch.tensor(dummy_data))

        # compare outputs
        self.assertTrue(
            np.allclose(nodes_output, torch_output.detach().cpu().numpy(), equal_nan=True)
        )

    def test_nodes_rat_spn_to_torch(self):

        # create region graph
        rg = random_region_graph(X=set(range(1024)), depth=5, replicas=2, num_splits=4)

        # create torch rat spn from region graph
        rat = construct_spn(rg, num_nodes_root=4, num_nodes_region=2, num_nodes_leaf=3)

        sum_nodes = get_nodes_by_type(rat.root_node, SumNode)
        leaf_nodes = get_nodes_by_type(rat.root_node, LeafNode)

        # randomly change parameters from inital values
        for node in sum_nodes:
            node.weights = np.random.rand(len(node.weights))

        for node in leaf_nodes:
            node.set_params(random.random(), random.random())

        # convert node rat spn to torch rat spn
        torch_rat = toTorch(rat)

        # create dummy input data (batch size x random variables)
        dummy_data = np.random.randn(3, 1024)

        # compute outputs for node rat spn
        nodes_output = log_likelihood(rat, dummy_data)

        # compute outputs for torch rat spn
        torch_output = log_likelihood(torch_rat, torch.tensor(dummy_data))

        # compare outputs
        self.assertTrue(
            np.allclose(nodes_output, torch_output.detach().cpu().numpy(), equal_nan=True)
        )

    def test_torch_rat_spn_to_nodes_to_torch(self):

        # create region graph
        rg = random_region_graph(X=set(range(1024)), depth=5, replicas=2, num_splits=4)

        # create torch rat spn from region graph
        torch_rat = TorchRatSpn(rg, num_nodes_root=4, num_nodes_region=2, num_nodes_leaf=3)

        # randomly change parameters from inital values
        for region in torch_rat.region_graph.regions:

            region_layer: _RegionLayer = torch_rat.rg_layers[region]

            if isinstance(region_layer, _RegionLayer):
                region_layer.weight.data = torch.rand_like(region_layer.weight.data)
            else:
                for leaf_node in region_layer.leaf_nodes:
                    # TODO: only works for Gaussians (provide method to randomize parameters ?)
                    leaf_node.set_params(random.random(), random.random())

        # convert torch rat spn to nodes and back to torch
        torch_rat_2 = toTorch(toNodes(torch_rat))

        # compare parameters
        for p1, p2 in zip(torch_rat.parameters(), torch_rat_2.parameters()):
            self.assertTrue(torch.allclose(p1.data, p2.data))

        # create dummy input data (batch size x random variables)
        dummy_data = np.random.randn(3, 1024)

        # compute outputs for node rat spn
        torch_output = log_likelihood(torch_rat, torch.tensor(dummy_data))

        # compute outputs for torch rat spn
        torch_output_2 = log_likelihood(torch_rat_2, torch.tensor(dummy_data))

        # compare outputs
        self.assertTrue(torch.allclose(torch_output, torch_output_2))


if __name__ == "__main__":
    torch.set_default_dtype(torch.float64)
    unittest.main()
>>>>>>> 68b55e09
<|MERGE_RESOLUTION|>--- conflicted
+++ resolved
@@ -1,133 +1,3 @@
-<<<<<<< HEAD
-import unittest
-
-import random
-from spn.python.structure.nodes.node import get_nodes_by_type, SumNode, LeafNode, SPN
-from spn.python.inference.rat import log_likelihood
-import torch
-import numpy as np
-from spn.python.structure.rat.region_graph import random_region_graph
-from spn.python.structure.rat import RatSpn
-from spn.torch.structure.rat import TorchRatSpn, toNodes, toTorch, _RegionLayer
-from spn.torch.inference import log_likelihood
-
-
-class TestTorchRatSpn(unittest.TestCase):
-    def test_torch_rat_spn_to_nodes(self):
-
-        # create region graph
-        rg = random_region_graph(X=set(range(1024)), depth=5, replicas=2, num_splits=4)
-
-        # create torch rat spn from region graph
-        torch_rat = TorchRatSpn(rg, num_nodes_root=4, num_nodes_region=2, num_nodes_leaf=3)
-
-        # randomly change parameters from inital values
-        for region in torch_rat.region_graph.regions:
-
-            region_layer: _RegionLayer = torch_rat.rg_layers[region]
-
-            if isinstance(region_layer, _RegionLayer):
-                region_layer.weight.data = torch.rand_like(region_layer.weight.data)
-            else:
-                for leaf_node in region_layer.leaf_nodes:
-                    # TODO: only works for Gaussians (provide method to randomize parameters ?)
-                    leaf_node.set_params(random.random(), random.random())
-
-        # convert torch rat spn to node rat spn
-        rat = toNodes(torch_rat)
-
-        # create dummy input data (batch size x random variables)
-        dummy_data = np.random.randn(3, 1024)
-
-        # compute outputs for node rat spn
-        nodes_output = log_likelihood(SPN(), rat.root_node, dummy_data)
-
-        # compute outputs for torch rat spn
-        torch_output = log_likelihood(torch_rat, torch.tensor(dummy_data))
-
-        # compare outputs
-        self.assertTrue(
-            np.allclose(nodes_output, torch_output.detach().cpu().numpy(), equal_nan=True)
-        )
-
-    def test_nodes_rat_spn_to_torch(self):
-
-        # create region graph
-        rg = random_region_graph(X=set(range(1024)), depth=5, replicas=2, num_splits=4)
-
-        # create nodes rat spn from region graph
-        rat = RatSpn(rg, num_nodes_root=4, num_nodes_region=2, num_nodes_leaf=3)
-
-        sum_nodes = get_nodes_by_type(rat.root_node, SumNode)
-        leaf_nodes = get_nodes_by_type(rat.root_node, LeafNode)
-
-        # randomly change parameters from inital values
-        for node in sum_nodes:
-            node.weights = np.random.rand(len(node.weights))
-
-        for node in leaf_nodes:
-            node.set_params(random.random(), random.random())
-
-        # convert node rat spn to torch rat spn
-        torch_rat = toTorch(rat)
-
-        # create dummy input data (batch size x random variables)
-        dummy_data = np.random.randn(3, 1024)
-
-        # compute outputs for node rat spn
-        nodes_output = log_likelihood(rat, dummy_data)
-
-        # compute outputs for torch rat spn
-        torch_output = log_likelihood(torch_rat, torch.tensor(dummy_data, dtype=torch.float32))
-
-        # compare outputs
-        self.assertTrue(
-            np.allclose(nodes_output, torch_output.detach().cpu().numpy(), equal_nan=True)
-        )
-
-    def test_torch_rat_spn_to_nodes_to_torch(self):
-
-        # create region graph
-        rg = random_region_graph(X=set(range(1024)), depth=5, replicas=2, num_splits=4)
-
-        # create torch rat spn from region graph
-        torch_rat = TorchRatSpn(rg, num_nodes_root=4, num_nodes_region=2, num_nodes_leaf=3)
-
-        # randomly change parameters from inital values
-        for region in torch_rat.region_graph.regions:
-
-            region_layer: _RegionLayer = torch_rat.rg_layers[region]
-
-            if isinstance(region_layer, _RegionLayer):
-                region_layer.weight.data = torch.rand_like(region_layer.weight.data)
-            else:
-                for leaf_node in region_layer.leaf_nodes:
-                    # TODO: only works for Gaussians (provide method to randomize parameters ?)
-                    leaf_node.set_params(random.random(), random.random())
-
-        # convert torch rat spn to nodes and back to torch
-        torch_rat_2 = toTorch(toNodes(torch_rat))
-
-        # compare parameters
-        for p1, p2 in zip(torch_rat.parameters(), torch_rat_2.parameters()):
-            self.assertTrue(torch.allclose(p1.data, p2.data))
-
-        # create dummy input data (batch size x random variables)
-        dummy_data = np.random.randn(3, 1024)
-
-        # compute outputs for node rat spn
-        torch_output = log_likelihood(torch_rat, torch.tensor(dummy_data))
-
-        # compute outputs for torch rat spn
-        torch_output_2 = log_likelihood(torch_rat_2, torch.tensor(dummy_data))
-
-        # compare outputs
-        self.assertTrue(torch.allclose(torch_output, torch_output_2))
-
-
-if __name__ == "__main__":
-    unittest.main()
-=======
 import unittest
 
 import random
@@ -193,7 +63,7 @@
         rg = random_region_graph(X=set(range(1024)), depth=5, replicas=2, num_splits=4)
 
         # create torch rat spn from region graph
-        rat = construct_spn(rg, num_nodes_root=4, num_nodes_region=2, num_nodes_leaf=3)
+        rat = RatSpn(rg, num_nodes_root=4, num_nodes_region=2, num_nodes_leaf=3)
 
         sum_nodes = get_nodes_by_type(rat.root_node, SumNode)
         leaf_nodes = get_nodes_by_type(rat.root_node, LeafNode)
@@ -264,5 +134,4 @@
 
 if __name__ == "__main__":
     torch.set_default_dtype(torch.float64)
-    unittest.main()
->>>>>>> 68b55e09
+    unittest.main()