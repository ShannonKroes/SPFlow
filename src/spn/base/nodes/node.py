--- conflicted
+++ resolved
@@ -6,12 +6,7 @@
 This file provides the basic components to build abstract probabilistic circuits, like SumNode, ProductNode, and LeafNode.
 """
 from spn.base.module import Module
-<<<<<<< HEAD
-from typing import List, Optional, Tuple, cast
-=======
-
 from typing import List, Tuple, cast
->>>>>>> 8406afaf
 from multimethod import multimethod
 import numpy as np
 
